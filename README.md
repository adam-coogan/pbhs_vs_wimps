--- conflicted
+++ resolved
@@ -18,16 +18,9 @@
 
     `python plot_frequentist_limits.py -plot_ps_diff`
 
-Computing the point-source limits requires making tables containing `p_gamma`, the probability that an individual PBH is detectable by Fermi-LAT. The tables used for the analysis in the paper are contained in the directory `data/p_gammas/`. These may take a few hours to recompute. They can be regenerated with
-<<<<<<< HEAD
+Computing the point-source limits requires making tables containing `p_gamma`, the probability that an individual PBH is detectable by Fermi-LAT. The tables used for the analysis in the paper are contained in the directory [`data/p_gammas/`](data/p_gammas/). These may take a few hours to recompute. They can be regenerated with `python generate_p_gamma_tables.py -test`. With the `-test` flag, the `p_gamma` tables will be written to [`data/p_gammas/test/`](data/p_gammas/test/) instead of overwriting the precomputed tables. The script can also be used to generate `p_gamma` tables over different `(m_dm, sv)` grids.
 
-=======
->>>>>>> da4fe7ad
-    `python generate_p_gamma_tables.py -test`
-
-With the `-test` flag, the `p_gamma` tables will be written to `data/p_gammas/test/` instead of overwriting the precomputed tables. The script can also be used to generate `p_gamma` tables over different `(m_dm, sv)` grids. 
-
-All limit calculations require tabulated posteriors on f_PBH. These are provided in [`data/posteriors_f`](data/posteriors_f/) but they can be recomputed by running the script [`ComputePosteriors.sh`](ComputePosteriors.sh). This script calls a number of scripts in [`src/`](src/) which calculate the posteriors from gravitational wave observations. Run `python src/tabulate_posteriors_O3.py -h` and `python src/tabulate_posteriors_ET.py -h` for more detailed usage of these scripts. Scripts for calculating posteriors from SKA will be added shortly.
+All limit calculations require tabulated posteriors of `f_pbh`. These are provided in [`data/posteriors_f`](data/posteriors_f/) but they can be recomputed by running the script [`ComputePosteriors.sh`](ComputePosteriors.sh). This script calls a number of scripts in [`src/`](src/) which calculate the posteriors from gravitational wave observations. Run `python src/tabulate_posteriors_O3.py -h` and `python src/tabulate_posteriors_ET.py -h` for more detailed usage of these scripts. Scripts for calculating posteriors from SKA will be added shortly.
 
 
 ## `bayesian` branch
